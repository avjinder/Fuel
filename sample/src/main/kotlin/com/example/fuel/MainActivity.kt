package com.example.fuel

import android.os.Bundle
import android.os.Handler
import android.support.v7.app.AppCompatActivity
import android.util.Log
import awaitString
import awaitStringResponse
import com.github.kittinunf.fuel.*
import com.github.kittinunf.fuel.core.FuelError
import com.github.kittinunf.fuel.core.FuelManager
import com.github.kittinunf.fuel.core.ResponseDeserializable
import com.github.kittinunf.fuel.gson.responseObject
import com.github.kittinunf.fuel.livedata.liveDataObject
import com.github.kittinunf.fuel.rx.rx_object
import com.github.kittinunf.result.Result
import com.google.gson.Gson
import com.google.gson.reflect.TypeToken
import io.reactivex.android.schedulers.AndroidSchedulers
import io.reactivex.disposables.CompositeDisposable
import io.reactivex.schedulers.Schedulers
import kotlinx.android.synthetic.main.activity_main.*
import kotlinx.coroutines.experimental.android.UI
import kotlinx.coroutines.experimental.launch
import java.io.File
import java.io.Reader

class MainActivity : AppCompatActivity(),MainActivityContract.View {

    private val TAG = MainActivity::class.java.simpleName

    private val bag by lazy { CompositeDisposable() }

    lateinit var presenter : MainActivityContract.Presenter

    override fun onCreate(savedInstanceState: Bundle?) {
        super.onCreate(savedInstanceState)
        setContentView(R.layout.activity_main)
        presenter = MainActivityPresenter().also { it.onStart(this) }

        mainGoCoroutineButton.setOnClickListener {
            launch(UI) {
                 presenter.httpGetCoroutine()
            }
        }

        mainGoButton.setOnClickListener {
            execute()
        }

        mainClearButton.setOnClickListener {
           presenter.resetText()
        }
    }

    override fun onDestroy() {
        super.onDestroy()
        bag.clear()
        presenter.onFinish()
    }

    override fun clearText() {
        mainResultText.text = ""
        mainAuxText.text = ""
    }

    private fun execute() {
        httpGet()
        httpPut()
        httpPost()
        httpDelete()
        httpDownload()
        httpUpload()
        httpBasicAuthentication()
        httpListResponseObject()
        httpResponseObject()
        httpGsonResponseObject()
        httpCancel()
        httpRxSupport()
        httpLiveDataSupport()
    }

<<<<<<< HEAD
=======
    private suspend fun executeCoroutine() {
        httpGetCoroutine()
    }

    private suspend fun httpGetCoroutine() {
        val (request, response, result) = Fuel.get("/get", listOf("userId" to "123")).awaitStringResponse()
        Log.d(TAG, response.toString())
        Log.d(TAG, request.toString())
        update(result)
    }

>>>>>>> 07383c9d
    private fun httpCancel() {
        val request = Fuel.get("/delay/10").interrupt {
            Log.d(TAG, it.url.toString() + " is interrupted")
        }.responseString { _, _, result ->
            update(result)
        }

        Handler().postDelayed({
            request.cancel()
        }, 1000)
    }

    private fun httpResponseObject() {
        "https://api.github.com/repos/kittinunf/Fuel/issues/1".httpGet()
                .responseObject(Issue.Deserializer()) { request, _, result ->
                    Log.d(TAG, request.toString())
                    update(result)
                }
    }


    private fun httpListResponseObject() {
        "https://api.github.com/repos/kittinunf/Fuel/issues".httpGet()
                .responseObject(Issue.ListDeserializer()) { _, _, result ->
                    update(result)
                }
    }

    private fun httpGsonResponseObject() {
        "https://api.github.com/repos/kittinunf/Fuel/issues/1".httpGet()
                .responseObject<Issue> { request, _, result ->
                    Log.d(TAG, request.toString())
                    update(result)
                }
    }

    private fun httpGet() {
        Fuel.get("/get", listOf("foo" to "foo", "bar" to "bar"))
                .responseString { request, _, result ->
                    Log.d(TAG, request.cUrlString())
                    update(result)
                }

        "/get".httpGet().responseString { request, _, result ->
            Log.d(TAG, request.toString())
            update(result)
        }
    }

    private fun httpPut() {
        Fuel.put("/put", listOf("foo" to "foo", "bar" to "bar"))
                .responseString { request, _, result ->
                    Log.d(TAG, request.cUrlString())
                    update(result)
                }

        "/put".httpPut(listOf("foo" to "foo", "bar" to "bar"))
                .responseString { request, _, result ->
                    Log.d(TAG, request.toString())
                    update(result)
                }

    }

    private fun httpPost() {
        Fuel.post("/post", listOf("foo" to "foo", "bar" to "bar"))
                .responseString { request, _, result ->
                    Log.d(TAG, request.cUrlString())
                    update(result)
                }

        "/post".httpPost(listOf("foo" to "foo", "bar" to "bar"))
                .responseString { request, _, result ->
                    Log.d(TAG, request.toString())
                    update(result)
                }

    }

    private fun httpDelete() {
        Fuel.delete("/delete", listOf("foo" to "foo", "bar" to "bar"))
                .responseString { request, _, result ->
                    Log.d(TAG, request.cUrlString())
                    update(result)
                }

        "/delete".httpDelete(listOf("foo" to "foo", "bar" to "bar"))
                .responseString { request, _, result ->
                    Log.d(TAG, request.toString())
                    update(result)
                }

    }

    private fun httpDownload() {
        val n = 100
        Fuel.download("/bytes/${1024 * n}").destination { _, _ ->
            File(filesDir, "test.tmp")
        }.progress { readBytes, totalBytes ->
            val progress = "$readBytes / $totalBytes"
            runOnUiThread {
                mainAuxText.text = progress
            }
            Log.v(TAG, progress)
        }.responseString { request, _, result ->
            Log.d(TAG, request.toString())
            update(result)
        }
    }

    private fun httpUpload() {
        Fuel.upload("/post").source { _, _ ->
            //create random file with some non-sense string
            val file = File(filesDir, "out.tmp")
            file.writer().use { writer ->
                repeat(100) {
                    writer.appendln("abcdefghijklmnopqrstuvwxyz")
                }
            }
            file
        }.progress { writtenBytes, totalBytes ->
            Log.v(TAG, "Upload: ${writtenBytes.toFloat() / totalBytes.toFloat()}")
        }.responseString { request, _, result ->
            Log.d(TAG, request.toString())
            update(result)
        }
    }

    private fun httpBasicAuthentication() {
        val username = "U$3|2|\\|@me"
        val password = "P@$\$vv0|2|)"
        Fuel.get("/basic-auth/$username/$password").authenticate(username, password)
                .responseString { request, _, result ->
                    Log.d(TAG, request.toString())
                    update(result)
                }

        "/basic-auth/$username/$password".httpGet().authenticate(username, password)
                .responseString { request, _, result ->
                    Log.d(TAG, request.toString())
                    update(result)
                }
    }

    private fun httpRxSupport() {
        val disposable = "https://api.github.com/repos/kittinunf/Fuel/issues/1".httpGet()
                .rx_object(Issue.Deserializer())
                .subscribeOn(Schedulers.newThread())
                .observeOn(AndroidSchedulers.mainThread())
                .subscribe { result ->
                    Log.d(TAG, result.toString())
                }
        bag.add(disposable)
    }

    private fun httpLiveDataSupport() {
        "https://api.github.com/repos/kittinunf/Fuel/issues/1".httpGet()
                .liveDataObject(Issue.Deserializer())
                .observeForever { result ->
                    Log.d(TAG, result.toString())
                }
    }

    override fun <T : Any> update(result: Result<T, FuelError>) {
        result.fold(success = {
            mainResultText.append(it.toString())
        }, failure = {
            mainResultText.append(String(it.errorData))
        })
    }

    data class Issue(
            val id: Int = 0,
            val title: String = "",
            val url: String = ""
    ) {
        class Deserializer : ResponseDeserializable<Issue> {
            override fun deserialize(reader: Reader) = Gson().fromJson(reader, Issue::class.java)
        }

        class ListDeserializer : ResponseDeserializable<List<Issue>> {
            override fun deserialize(reader: Reader): List<Issue> {
                val type = object : TypeToken<List<Issue>>() {}.type
                return Gson().fromJson(reader, type)
            }
        }
    }

}<|MERGE_RESOLUTION|>--- conflicted
+++ resolved
@@ -4,43 +4,36 @@
 import android.os.Handler
 import android.support.v7.app.AppCompatActivity
 import android.util.Log
-import awaitString
-import awaitStringResponse
-import com.github.kittinunf.fuel.*
 import com.github.kittinunf.fuel.core.FuelError
-import com.github.kittinunf.fuel.core.FuelManager
-import com.github.kittinunf.fuel.core.ResponseDeserializable
-import com.github.kittinunf.fuel.gson.responseObject
+import com.github.kittinunf.fuel.httpGet
 import com.github.kittinunf.fuel.livedata.liveDataObject
-import com.github.kittinunf.fuel.rx.rx_object
 import com.github.kittinunf.result.Result
-import com.google.gson.Gson
-import com.google.gson.reflect.TypeToken
-import io.reactivex.android.schedulers.AndroidSchedulers
 import io.reactivex.disposables.CompositeDisposable
-import io.reactivex.schedulers.Schedulers
 import kotlinx.android.synthetic.main.activity_main.*
 import kotlinx.coroutines.experimental.android.UI
 import kotlinx.coroutines.experimental.launch
-import java.io.File
-import java.io.Reader
 
-class MainActivity : AppCompatActivity(),MainActivityContract.View {
+class MainActivity : AppCompatActivity(), MainActivityContract.View {
 
     private val TAG = MainActivity::class.java.simpleName
 
     private val bag by lazy { CompositeDisposable() }
 
-    lateinit var presenter : MainActivityContract.Presenter
+    private lateinit var networkRepository: NetworkRepository
+
+    lateinit var presenter: MainActivityContract.Presenter
+
 
     override fun onCreate(savedInstanceState: Bundle?) {
         super.onCreate(savedInstanceState)
         setContentView(R.layout.activity_main)
-        presenter = MainActivityPresenter().also { it.onStart(this) }
+        networkRepository = FuelNetworkRepository(filesDir)
+
+        presenter = MainActivityPresenter(networkRepository).also { it.onStart(this) }
 
         mainGoCoroutineButton.setOnClickListener {
             launch(UI) {
-                 presenter.httpGetCoroutine()
+                presenter.httpGetCoroutine()
             }
         }
 
@@ -49,7 +42,7 @@
         }
 
         mainClearButton.setOnClickListener {
-           presenter.resetText()
+            presenter.resetText()
         }
     }
 
@@ -80,25 +73,9 @@
         httpLiveDataSupport()
     }
 
-<<<<<<< HEAD
-=======
-    private suspend fun executeCoroutine() {
-        httpGetCoroutine()
-    }
-
-    private suspend fun httpGetCoroutine() {
-        val (request, response, result) = Fuel.get("/get", listOf("userId" to "123")).awaitStringResponse()
-        Log.d(TAG, response.toString())
-        Log.d(TAG, request.toString())
-        update(result)
-    }
-
->>>>>>> 07383c9d
     private fun httpCancel() {
-        val request = Fuel.get("/delay/10").interrupt {
-            Log.d(TAG, it.url.toString() + " is interrupted")
-        }.responseString { _, _, result ->
-            update(result)
+        val request = networkRepository.httpGetRequest()
+        request.responseString { _, _, _ ->
         }
 
         Handler().postDelayed({
@@ -107,145 +84,58 @@
     }
 
     private fun httpResponseObject() {
-        "https://api.github.com/repos/kittinunf/Fuel/issues/1".httpGet()
-                .responseObject(Issue.Deserializer()) { request, _, result ->
-                    Log.d(TAG, request.toString())
-                    update(result)
-                }
+        networkRepository.httpResponseObject().update()
     }
 
 
     private fun httpListResponseObject() {
-        "https://api.github.com/repos/kittinunf/Fuel/issues".httpGet()
-                .responseObject(Issue.ListDeserializer()) { _, _, result ->
-                    update(result)
-                }
+        networkRepository.httpListResponseObject().update()
     }
 
     private fun httpGsonResponseObject() {
-        "https://api.github.com/repos/kittinunf/Fuel/issues/1".httpGet()
-                .responseObject<Issue> { request, _, result ->
-                    Log.d(TAG, request.toString())
-                    update(result)
-                }
+        networkRepository.httpGsonResponseObject().update()
     }
 
     private fun httpGet() {
-        Fuel.get("/get", listOf("foo" to "foo", "bar" to "bar"))
-                .responseString { request, _, result ->
-                    Log.d(TAG, request.cUrlString())
-                    update(result)
-                }
-
-        "/get".httpGet().responseString { request, _, result ->
-            Log.d(TAG, request.toString())
-            update(result)
-        }
+        networkRepository.httpGet().update()
     }
 
     private fun httpPut() {
-        Fuel.put("/put", listOf("foo" to "foo", "bar" to "bar"))
-                .responseString { request, _, result ->
-                    Log.d(TAG, request.cUrlString())
-                    update(result)
-                }
-
-        "/put".httpPut(listOf("foo" to "foo", "bar" to "bar"))
-                .responseString { request, _, result ->
-                    Log.d(TAG, request.toString())
-                    update(result)
-                }
-
+        networkRepository.httpPut().update()
     }
 
     private fun httpPost() {
-        Fuel.post("/post", listOf("foo" to "foo", "bar" to "bar"))
-                .responseString { request, _, result ->
-                    Log.d(TAG, request.cUrlString())
-                    update(result)
-                }
-
-        "/post".httpPost(listOf("foo" to "foo", "bar" to "bar"))
-                .responseString { request, _, result ->
-                    Log.d(TAG, request.toString())
-                    update(result)
-                }
-
+        networkRepository.httpPost().update()
     }
 
     private fun httpDelete() {
-        Fuel.delete("/delete", listOf("foo" to "foo", "bar" to "bar"))
-                .responseString { request, _, result ->
-                    Log.d(TAG, request.cUrlString())
-                    update(result)
-                }
-
-        "/delete".httpDelete(listOf("foo" to "foo", "bar" to "bar"))
-                .responseString { request, _, result ->
-                    Log.d(TAG, request.toString())
-                    update(result)
-                }
-
+        networkRepository.httpDelete().update()
     }
 
     private fun httpDownload() {
-        val n = 100
-        Fuel.download("/bytes/${1024 * n}").destination { _, _ ->
-            File(filesDir, "test.tmp")
-        }.progress { readBytes, totalBytes ->
+        networkRepository.httpDownload { readBytes, totalBytes ->
             val progress = "$readBytes / $totalBytes"
             runOnUiThread {
                 mainAuxText.text = progress
             }
             Log.v(TAG, progress)
-        }.responseString { request, _, result ->
-            Log.d(TAG, request.toString())
-            update(result)
-        }
+        }.update()
     }
 
     private fun httpUpload() {
-        Fuel.upload("/post").source { _, _ ->
-            //create random file with some non-sense string
-            val file = File(filesDir, "out.tmp")
-            file.writer().use { writer ->
-                repeat(100) {
-                    writer.appendln("abcdefghijklmnopqrstuvwxyz")
-                }
-            }
-            file
-        }.progress { writtenBytes, totalBytes ->
+        networkRepository.httpUpload { writtenBytes, totalBytes ->
             Log.v(TAG, "Upload: ${writtenBytes.toFloat() / totalBytes.toFloat()}")
-        }.responseString { request, _, result ->
-            Log.d(TAG, request.toString())
-            update(result)
-        }
+        }.update()
     }
 
     private fun httpBasicAuthentication() {
-        val username = "U$3|2|\\|@me"
-        val password = "P@$\$vv0|2|)"
-        Fuel.get("/basic-auth/$username/$password").authenticate(username, password)
-                .responseString { request, _, result ->
-                    Log.d(TAG, request.toString())
-                    update(result)
-                }
-
-        "/basic-auth/$username/$password".httpGet().authenticate(username, password)
-                .responseString { request, _, result ->
-                    Log.d(TAG, request.toString())
-                    update(result)
-                }
+        networkRepository.httpBasicAuthentication("U$3|2|\\|@me", "P@$\$vv0|2|)").update()
     }
 
     private fun httpRxSupport() {
-        val disposable = "https://api.github.com/repos/kittinunf/Fuel/issues/1".httpGet()
-                .rx_object(Issue.Deserializer())
-                .subscribeOn(Schedulers.newThread())
-                .observeOn(AndroidSchedulers.mainThread())
-                .subscribe { result ->
-                    Log.d(TAG, result.toString())
-                }
+        val disposable = networkRepository.httpRxSupport().subscribe { result ->
+            result.update()
+        }
         bag.add(disposable)
     }
 
@@ -257,29 +147,12 @@
                 }
     }
 
-    override fun <T : Any> update(result: Result<T, FuelError>) {
-        result.fold(success = {
+    override fun <T : Any> Result<T, FuelError>.update() {
+        this.fold(success = {
             mainResultText.append(it.toString())
         }, failure = {
             mainResultText.append(String(it.errorData))
         })
     }
 
-    data class Issue(
-            val id: Int = 0,
-            val title: String = "",
-            val url: String = ""
-    ) {
-        class Deserializer : ResponseDeserializable<Issue> {
-            override fun deserialize(reader: Reader) = Gson().fromJson(reader, Issue::class.java)
-        }
-
-        class ListDeserializer : ResponseDeserializable<List<Issue>> {
-            override fun deserialize(reader: Reader): List<Issue> {
-                val type = object : TypeToken<List<Issue>>() {}.type
-                return Gson().fromJson(reader, type)
-            }
-        }
-    }
-
 }