--- conflicted
+++ resolved
@@ -653,29 +653,17 @@
 Fuel.post("/my-post-path")
     .header(Headers.ACCEPT, "text/html, */*; q=0.1")
     .header(Headers.CONTENT_TYPE, "image/png")
-<<<<<<< HEAD
-    .header(HEADERS.COOKIE to "basic=very")
-    .appendHeader(HEADERS.COOKIE to "value_1=foo", HEADERS.COOKIE to "value_2=bar", HEADERS.ACCEPT to "application/json")
-=======
     .header(Headers.COOKIE to "basic=very")
     .appendHeader(Headers.COOKIE to "value_1=foo", Headers.COOKIE to "value_2=bar", Headers.ACCEPT to "application/json")
->>>>>>> df0a50ec
     .appendHeader("MyFoo" to "bar", "MyFoo" to "baz")
     .response { /*...*/ }
     
  // => request with:
  //    Headers:
-<<<<<<< HEAD
- //      Accept: "text/html, */*; q=0.1; application/json"
- //      Content-Type: "image/png"
- //      Cookie: "basic=very; value_1=foo; value2=bar"
- //      MyFoo: "bar; baz"
-=======
  //      Accept: "text/html, */*; q=0.1, application/json"
  //      Content-Type: "image/png"
  //      Cookie: "basic=very; value_1=foo; value_2=bar"
  //      MyFoo: "bar, baz"
->>>>>>> df0a50ec
 ```
 
 * `baseParams` is used to manage common `key=value` query param, which will be automatically included in all of your subsequent requests in format of ` List<Pair<String, Any?>>` (`Any` is converted to `String` by `toString()` method)
