package com.github.kittinunf.fuel

import com.github.kittinunf.fuel.core.FuelError
import com.github.kittinunf.fuel.core.FuelManager
import com.github.kittinunf.fuel.core.Request
import com.github.kittinunf.fuel.core.Response
import org.hamcrest.CoreMatchers.*
import org.junit.Assert.assertEquals
import org.junit.Assert.assertThat
import org.junit.Test
import java.io.File
import java.io.IOException
import java.net.HttpURLConnection
import org.hamcrest.CoreMatchers.`is` as isEqualTo

class RequestDownloadTest : BaseTestCase() {
    private val manager: FuelManager by lazy {
        FuelManager().apply {
            basePath = "http://httpbin.org"
        }
    }

    @Test
    fun httpDownloadCase() {
        var request: Request? = null
        var response: Response? = null
        var data: Any? = null
        var error: FuelError? = null

        val numberOfBytes = 32768L
        val file = File.createTempFile(numberOfBytes.toString(), null)

        manager.download("/bytes/$numberOfBytes").destination { _, _ ->
            println(file.absolutePath)
            file
        }.response{ req, res, result ->
<<<<<<< HEAD
            request = req
            response = res
            val (d, err) = result
            data = d
            error = err
        }

        assertThat(request, notNullValue())
        assertThat(response, notNullValue())
        assertThat(error, nullValue())
        assertThat(data, notNullValue())
        assertThat(file.length(),isEqualTo(numberOfBytes))

        val statusCode = HttpURLConnection.HTTP_OK
        assertThat(response?.statusCode, isEqualTo(statusCode))
    }

    @Test
    fun httpDownloadWithProgressValidCaseResponse() {
        var request: Request? = null
        var response: Response? = null
        var data: Any? = null
        var error: FuelError? = null

        var read = -1L
        var total = -1L

        val numberOfBytes = 1186L
        val file = File.createTempFile(numberOfBytes.toString(), null)

        manager.download("/bytes/$numberOfBytes").destination { _, _ ->
            println(file.absolutePath)
            file
        }.progress { readBytes, totalBytes ->
            read = readBytes
            total = totalBytes
            println("read: $read, total: $total")
        }.response { req, res, result ->
=======
>>>>>>> 96945387
            request = req
            response = res
            val (d, err) = result
            data = d
            error = err
        }

        assertThat(request, notNullValue())
        assertThat(response, notNullValue())
        assertThat(error, nullValue())
        assertThat(data, notNullValue())
<<<<<<< HEAD
        assertEquals(data is ByteArray,true)
        assertEquals((data as ByteArray).size.toLong(),read)
=======
>>>>>>> 96945387
        assertThat(file.length(),isEqualTo(numberOfBytes))

        assertThat("read bytes and total bytes should be equal", read == total && read != -1L && total != -1L, isEqualTo(true))
        val statusCode = HttpURLConnection.HTTP_OK
        assertThat(response?.statusCode, isEqualTo(statusCode))
    }

    @Test
    fun httpDownloadWithProgressValidCaseResponse() {
        var request: Request? = null
        var response: Response? = null
        var data: Any? = null
        var error: FuelError? = null

        var read = -1L
        var total = -1L

        val numberOfBytes = 19976L
        val file = File.createTempFile(numberOfBytes.toString(), null)

        manager.download("/bytes/$numberOfBytes").destination { _, _ ->
            println(file.absolutePath)
            file
        }.progress { readBytes, totalBytes ->
            read = readBytes
            total = totalBytes
            println("read: $read, total: $total")
        }.response { req, res, result ->
            request = req
            response = res
            val (d, err) = result
            data = d
            error = err
        }

        assertThat(request, notNullValue())
        assertThat(response, notNullValue())
        assertThat(error, nullValue())
        assertThat(data, notNullValue())
        assertEquals(data is ByteArray,true)
        assertThat(file.length(),isEqualTo(numberOfBytes))

        assertThat("read bytes and total bytes should be equal", read == total && read != -1L && total != -1L, isEqualTo(true))
        val statusCode = HttpURLConnection.HTTP_OK
        assertThat(response?.statusCode, isEqualTo(statusCode))
    }

    @Test
    fun httpDownloadWithProgressValidCase() {
        var request: Request? = null
        var response: Response? = null
        var data: Any? = null
        var error: FuelError? = null

        var read = -1L
        var total = -1L

<<<<<<< HEAD
        val numberOfBytes = 45024L
=======
        val numberOfBytes = 41924L
>>>>>>> 96945387
        val file = File.createTempFile(numberOfBytes.toString(), null)

        manager.download("/bytes/$numberOfBytes").destination { _, _ ->
            println(file.absolutePath)
            file
        }.progress { readBytes, totalBytes ->
            read = readBytes
            total = totalBytes
            println("read: $read, total: $total")
        }.responseString { req, res, result ->
            request = req
            response = res
            val (d, err) = result
            data = d
            error = err
        }

        assertThat(request, notNullValue())
        assertThat(response, notNullValue())
        assertThat(error, nullValue())
        assertThat(data, notNullValue())
<<<<<<< HEAD
        assertThat(file.length(),isEqualTo(response?.data?.size?.toLong() ?: 0L))
=======
>>>>>>> 96945387
        assertThat(file.length(),isEqualTo(numberOfBytes))

        assertThat("read bytes and total bytes should be equal", read == total && read != -1L && total != -1L, isEqualTo(true))
        val statusCode = HttpURLConnection.HTTP_OK
        assertThat(response?.statusCode, isEqualTo(statusCode))
    }

    @Test
    fun httpDownloadWithProgressInvalidEndPointCase() {
        var request: Request? = null
        var response: Response? = null
        var data: Any? = null
        var error: FuelError? = null

        val numberOfBytes = 131072L
        val file = File.createTempFile(numberOfBytes.toString(), null)

        manager.download("/byte/$numberOfBytes").destination { _, _ ->
            println(file.absolutePath)
            file
        }.progress { _, _ ->

        }.responseString { req, res, result ->
            request = req
            response = res
            val (d, err) = result
            data = d
            error = err
        }

        assertThat(request, notNullValue())
        assertThat(response, notNullValue())
        assertThat(error, notNullValue())
        assertThat(data, nullValue())
        assertThat(file.length(),isEqualTo(0L))

        val statusCode = HttpURLConnection.HTTP_NOT_FOUND
        assertThat(response?.statusCode, isEqualTo(statusCode))
    }

    @Test
    fun httpDownloadWithProgressInvalidFileCase() {
        var request: Request? = null
        var response: Response? = null
        var data: Any? = null
        var error: FuelError? = null

        val numberOfBytes = 131072L
        manager.download("/bytes/$numberOfBytes").destination { _, _ ->
            val dir = System.getProperty("user.dir")
            File.createTempFile("not_found_file", null, File(dir, "not-a-folder"))
        }.progress { _, _ ->

        }.responseString { req, res, result ->
            request = req
            response = res
            val (d, err) = result
            data = d
            error = err
        }

        assertThat(request, notNullValue())
        assertThat(response, notNullValue())
        assertThat(error, notNullValue())
        assertThat(data, nullValue())

        val statusCode = -1
        assertThat(error?.exception as IOException, isA(IOException::class.java))
        assertThat(response?.statusCode, isEqualTo(statusCode))
    }

    @Test
    fun httpDownloadBigFileWithProgressValidCase() {
        var request: Request? = null
        var response: Response? = null
        var data: Any? = null
        var error: FuelError? = null

        var read = -1L
        var total = -1L
        var lastPercent = 0L

        val file = File.createTempFile("100MB.zip", null)
        manager.download("http://speedtest.tele2.net/100MB.zip").destination { _, _ ->
            println(file.absolutePath)
            file
        }.progress { readBytes, totalBytes ->
            read = readBytes
            total = totalBytes
            val percent = readBytes * 100 / totalBytes
            if (percent > lastPercent) {
                println("read: $read, total: $total, $percent% ")
                lastPercent = percent
            }
        }.responseString { req, res, result ->
            request = req
            response = res
            val (d, err) = result
            data = d
            error = err
        }

        assertThat(request, notNullValue())
        assertThat(response, notNullValue())
        assertThat(error, nullValue())
        assertThat(data, notNullValue())
        assertThat(file.length(),isEqualTo(100L * 1024L * 1024L))

        assertThat("read bytes and total bytes should be equal", read == total && read != -1L && total != -1L, isEqualTo(true))
        val statusCode = HttpURLConnection.HTTP_OK
        assertThat(response?.statusCode, isEqualTo(statusCode))
    }

}<|MERGE_RESOLUTION|>--- conflicted
+++ resolved
@@ -34,7 +34,6 @@
             println(file.absolutePath)
             file
         }.response{ req, res, result ->
-<<<<<<< HEAD
             request = req
             response = res
             val (d, err) = result
@@ -73,33 +72,28 @@
             total = totalBytes
             println("read: $read, total: $total")
         }.response { req, res, result ->
-=======
->>>>>>> 96945387
-            request = req
-            response = res
-            val (d, err) = result
-            data = d
-            error = err
-        }
-
-        assertThat(request, notNullValue())
-        assertThat(response, notNullValue())
-        assertThat(error, nullValue())
-        assertThat(data, notNullValue())
-<<<<<<< HEAD
+            request = req
+            response = res
+            val (d, err) = result
+            data = d
+            error = err
+        }
+
+        assertThat(request, notNullValue())
+        assertThat(response, notNullValue())
+        assertThat(error, nullValue())
+        assertThat(data, notNullValue())
         assertEquals(data is ByteArray,true)
         assertEquals((data as ByteArray).size.toLong(),read)
-=======
->>>>>>> 96945387
         assertThat(file.length(),isEqualTo(numberOfBytes))
 
         assertThat("read bytes and total bytes should be equal", read == total && read != -1L && total != -1L, isEqualTo(true))
         val statusCode = HttpURLConnection.HTTP_OK
         assertThat(response?.statusCode, isEqualTo(statusCode))
     }
-
-    @Test
-    fun httpDownloadWithProgressValidCaseResponse() {
+    
+    @Test
+    fun httpDownloadWithProgressValidCase() {
         var request: Request? = null
         var response: Response? = null
         var data: Any? = null
@@ -108,7 +102,7 @@
         var read = -1L
         var total = -1L
 
-        val numberOfBytes = 19976L
+        val numberOfBytes = 45024L
         val file = File.createTempFile(numberOfBytes.toString(), null)
 
         manager.download("/bytes/$numberOfBytes").destination { _, _ ->
@@ -118,66 +112,20 @@
             read = readBytes
             total = totalBytes
             println("read: $read, total: $total")
-        }.response { req, res, result ->
-            request = req
-            response = res
-            val (d, err) = result
-            data = d
-            error = err
-        }
-
-        assertThat(request, notNullValue())
-        assertThat(response, notNullValue())
-        assertThat(error, nullValue())
-        assertThat(data, notNullValue())
-        assertEquals(data is ByteArray,true)
-        assertThat(file.length(),isEqualTo(numberOfBytes))
-
-        assertThat("read bytes and total bytes should be equal", read == total && read != -1L && total != -1L, isEqualTo(true))
-        val statusCode = HttpURLConnection.HTTP_OK
-        assertThat(response?.statusCode, isEqualTo(statusCode))
-    }
-
-    @Test
-    fun httpDownloadWithProgressValidCase() {
-        var request: Request? = null
-        var response: Response? = null
-        var data: Any? = null
-        var error: FuelError? = null
-
-        var read = -1L
-        var total = -1L
-
-<<<<<<< HEAD
-        val numberOfBytes = 45024L
-=======
-        val numberOfBytes = 41924L
->>>>>>> 96945387
-        val file = File.createTempFile(numberOfBytes.toString(), null)
-
-        manager.download("/bytes/$numberOfBytes").destination { _, _ ->
-            println(file.absolutePath)
-            file
-        }.progress { readBytes, totalBytes ->
-            read = readBytes
-            total = totalBytes
-            println("read: $read, total: $total")
-        }.responseString { req, res, result ->
-            request = req
-            response = res
-            val (d, err) = result
-            data = d
-            error = err
-        }
-
-        assertThat(request, notNullValue())
-        assertThat(response, notNullValue())
-        assertThat(error, nullValue())
-        assertThat(data, notNullValue())
-<<<<<<< HEAD
+        }.responseString { req, res, result ->
+            request = req
+            response = res
+            val (d, err) = result
+            data = d
+            error = err
+        }
+
+        assertThat(request, notNullValue())
+        assertThat(response, notNullValue())
+        assertThat(error, nullValue())
+        assertThat(data, notNullValue())
+
         assertThat(file.length(),isEqualTo(response?.data?.size?.toLong() ?: 0L))
-=======
->>>>>>> 96945387
         assertThat(file.length(),isEqualTo(numberOfBytes))
 
         assertThat("read bytes and total bytes should be equal", read == total && read != -1L && total != -1L, isEqualTo(true))
