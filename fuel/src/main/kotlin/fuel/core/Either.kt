package fuel.core

/**
 * Created by Kittinun Vantasin on 5/15/15.
 */

<<<<<<< HEAD
suppress("BASE_WITH_NULLABLE_UPPER_BOUND")
sealed public class Either<out L, out R> {
=======
@Suppress("BASE_WITH_NULLABLE_UPPER_BOUND")
abstract public class Either<out L, out R> {
>>>>>>> e1921bbc

    public abstract fun component1(): L?
    public abstract fun component2(): R?

    public fun fold(fl: (L) -> Unit, fr: (R) -> Unit) {
        return when (this) {
            is Left<L, R> -> fl(this.left)
            is Right<L, R> -> fr(this.right)
            else -> throw UnsupportedOperationException()
        }
    }

    public fun swap(): Either<R, L> {
        return when (this) {
            is Left<L, R> -> Right(this.left)
            is Right<L, R> -> Left(this.right)
            else -> throw UnsupportedOperationException()
        }
    }

    public fun <X> get(): X {
        @Suppress("UNCHECKED_CAST")
        return when (this) {
            is Left<L, R> -> this.left as X
            is Right<L, R> -> this.right as X
            else -> throw UnsupportedOperationException()
        }
    }

    public class Left<L, R>(val left: L) : Either<L, R>() {

        public override fun component1() = left
        public override fun component2() = null

    }

    public class Right<L, R>(val right: R) : Either<L, R>() {

        public override fun component1() = null
        public override fun component2() = right

    }

}<|MERGE_RESOLUTION|>--- conflicted
+++ resolved
@@ -4,13 +4,8 @@
  * Created by Kittinun Vantasin on 5/15/15.
  */
 
-<<<<<<< HEAD
-suppress("BASE_WITH_NULLABLE_UPPER_BOUND")
-sealed public class Either<out L, out R> {
-=======
 @Suppress("BASE_WITH_NULLABLE_UPPER_BOUND")
 abstract public class Either<out L, out R> {
->>>>>>> e1921bbc
 
     public abstract fun component1(): L?
     public abstract fun component2(): R?
@@ -40,18 +35,18 @@
         }
     }
 
-    public class Left<L, R>(val left: L) : Either<L, R>() {
+}
 
-        public override fun component1() = left
-        public override fun component2() = null
+public class Left<L, R>(val left: L) : Either<L, R>() {
 
-    }
+    public override fun component1() = left
+    public override fun component2() = null
 
-    public class Right<L, R>(val right: R) : Either<L, R>() {
+}
 
-        public override fun component1() = null
-        public override fun component2() = right
+public class Right<L, R>(val right: R) : Either<L, R>() {
 
-    }
+    public override fun component1() = null
+    public override fun component2() = right
 
 }