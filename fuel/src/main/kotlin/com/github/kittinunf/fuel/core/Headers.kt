package com.github.kittinunf.fuel.core

/**
 * Special case-insensitive string wrapper that can be used as key to lookup headers.
 *
 * @see Headers
 * @param name [String] the header name
 */
data class HeaderName(val name: String) {
    private val normalized = name.toUpperCase()

    override fun hashCode(): Int {
        return normalized.hashCode()
    }

    /**
     * Equals any string or header name that is equals without regarding case
     */
    override fun equals(other: Any?): Boolean {
        return when (other) {
            is HeaderName -> other.normalized == normalized
            is String -> HeaderName(other).normalized == normalized
            else -> false
        }
    }

    override fun toString(): String {
        return name
    }
}

typealias HeaderValues = Collection<String>

class Headers : MutableMap<String, HeaderValues> {

    private var contents: HashMap<HeaderName, HeaderValues> = HashMap()

    /**
     * Returns a [MutableSet] of all key/value pairs in this map.
     */
    override val entries: MutableSet<MutableMap.MutableEntry<String, HeaderValues>>
        get() = contents.mapKeys { it.key.name }.toMutableMap().entries

    /**
     * Returns a [MutableSet] of all keys in this map.
     */
    override val keys: MutableSet<String>
        get() = HashSet(contents.keys.map { it.name }).toMutableSet()

    /**
     * Returns a [MutableCollection] of all values in this map. Note that this collection may contain duplicate values.
     */
    override val values: MutableCollection<HeaderValues>
        get() = contents.values

    /**
     * Removes all elements from this map.
     */
    override fun clear() {
        contents.clear()
    }

    /**
     * Associates the specified [value] with the specified [key] in the map.
     *
     * @param key [String] the header name
     * @param value [HeaderValues] the new values
     * @return [HeaderValues?] the previous value at [key], or `null` if the [key] was not present in the map.
     */
    override fun put(key: String, value: HeaderValues): HeaderValues? {
        return contents.put(HeaderName(key), value)
    }

    /**
     * Appends the entire [values] to the current values at [header]
     *
     * @param header [String] the header to append to
     * @param values [Collection] the values to append, coerced with [Any.toString]
     */
    fun append(header: String, values: Collection<*>): Headers {
        put(header, this[header].plus(values.map { it.toString() }))
        return this
    }

    /**
     * Appends a single value [value] to the current values at [header]
     *
     * @param header [String] the header to append to
     * @param value [Any] the value to append, coerced with [Any.toString]
     */
    fun append(header: String, value: Any): Headers {
        return when (Headers.isSingleValue(header)) {
            true -> set(header, value.toString())
            false -> set(header, this[header].plus(value.toString()))
        }
    }

    /**
     * Updates this map with key/value pairs from the specified map [from].
     *
     */
    override fun putAll(from: Map<out String, HeaderValues>) {
        // The call to [Headers.from] actually filters out invalid entries (duplicate headers which are isSingle), and
        // makes sure that multiple values for a single Header are all added (e.g. "foo" to "a", "foo" to "b").
        Headers.from(from).forEach {
            put(it.key, it.value)
        }
    }

    /**
     * Removes the specified [key] and its corresponding value from this map.
     *
     * @return the previous value associated with the key, or `null` if the key was not present in the map.
     */
    override fun remove(key: String): HeaderValues? {
        return contents.remove(HeaderName(key))
    }

    /**
     * Returns the number of key/value pairs in the map.
     */
    override val size: Int
        get() = contents.size

    /**
     * Returns `true` if the map contains the specified [key].
     */
    override fun containsKey(key: String): Boolean {
        return contents.containsKey(HeaderName(key))
    }

    /**
     * Returns `true` if the map maps one or more keys to the specified [value].
     */
    override fun containsValue(value: HeaderValues): Boolean {
        return contents.containsValue(value)
    }

    /**
     * Returns the value corresponding to the given [key], or `null` if such a key is not present in the map.
     *
     * @param key [String] the header name
     * @return [HeaderValues] the values at [key] or an empty list
     */
    override fun get(key: String): HeaderValues {
        val header = HeaderName(key)
        return contents[header].orEmpty().let {
            when (Headers.isSingleValue(header)) {
                true -> listOfNotNull(it.lastOrNull())
                false -> it
            }
        }
    }

    /**
     * @see put
     */
    operator fun set(key: String, value: String): Headers {
        put(key, listOf(value))
        return this
    }

    /**
     * @see put
     */
    operator fun set(key: String, values: HeaderValues): Headers {
        put(key, values)
        return this
    }

    /**
     * Returns `true` if the map is empty (contains no elements), `false` otherwise.
     */
    override fun isEmpty(): Boolean {
        return contents.isEmpty()
    }

    /**
     * Iterates all the keys and values, going through the RFC defined rules for each one and when applicable, calling
     * one of two callbacks [set] or [add].
     *
     * @see isCollapsible
     * @see collapse
     * @see isSingleValue
     */
    fun transformIterate(set: (key: String, value: String) -> Any?, add: (key: String, value: String) -> Any? = set) {
        for ((key, values) in this) {
            val header = HeaderName(key)
            when (Headers.isCollapsible(header)) {
                true ->
                    // From the [HttpURLConnection.setRequestProperty](https://docs.oracle.com/javase/7/docs/api/java/net/URLConnection.html#setRequestProperty(java.lang.String,%20java.lang.String))
                    //
                    //   NOTE: HTTP requires all request properties which can
                    //         legally have multiple instances with the same key
                    //         to use a comma-separated list syntax which enables multiple
                    //         properties to be appended into a single property.
                    //
                    set(key, Headers.collapse(header, values))
                false -> when (Headers.isSingleValue(header)) {
                    true -> values.lastOrNull()?.let { set(key, it) }
                    false -> values.forEach { add(key, it) }
                }
            }
        }
    }

    override fun toString() = contents.toString()

    companion object {

        /**
         * Determines if a multiple values may be collapsed into an ordered list.
         *
         * @see isSingleValue
         * @see collapse
         *
         * RFC 7230 links to RFC 6265 stating that:
         *
         *  Note: In practice, the "Set-Cookie" header field (RFC6265) often
         *  appears multiple times in a response message and does not use the
         *  list syntax, violating the above requirements on multiple header
         *  fields with the same name.  Since it cannot be combined into a
         *  single field-value, recipients ought to handle "Set-Cookie" as a
         *  special case while processing header fields.  (See Appendix A.2.3
         *  of Kri2001 for details.)
         *
         * @see [RFC 7230](https://tools.ietf.org/html/rfc7230#section-3.2.2))
         * @see [RFC 6265](https://tools.ietf.org/html/rfc6265#section-5.2)
         *
         * @param header [HeaderName] the header to check
         * @return [Boolean] true if can be collapsed into a single value
         */
        fun isCollapsible(header: HeaderName) =
            COLLAPSIBLE_HEADERS.getOrElse(header) { !isSingleValue(header) }

        /**
         * This function determines if a header is allowed to have multiple values.
         *
         * RFC 7230, 3.2.2 Field order states that:
         *
         *  A sender MUST NOT generate multiple header fields with the same field
         *  name in a message unless either the entire field value for that
         *  header field is defined as a comma-separated list [i.e., #(values)]
         *  or the header field is a well-known exception (as noted below).
         *
         * @see [RFC 7230](https://tools.ietf.org/html/rfc7230#section-3.2.2))
         *
         * @param header [HeaderName] the header to check
         * @return [Boolean] true if it is a single value, false otherwise
         */
<<<<<<< HEAD
        fun isSingleValue(header: HeaderName): Boolean {
            return when (header) {
                HeaderName(AGE) -> true
                HeaderName(CONTENT_ENCODING) -> true
                HeaderName(CONTENT_LENGTH) -> true
                HeaderName(CONTENT_LOCATION) -> true
                HeaderName(CONTENT_TYPE) -> true
                HeaderName(EXPECT) -> true
                HeaderName(EXPIRES) -> true
                HeaderName(LOCATION) -> true
                else -> false
            }
        }
=======
        fun isSingleValue(header: HeaderName) =
            SINGLE_VALUE_HEADERS[header] ?: false
>>>>>>> f967919b

        /**
         * This functions collapses multiple HeaderValues into a single value.
         *
         * @see isSingleValue
         * @see isCollapsible
         *
         * RFC 7230, 3.2.2 Field order states that:
         *
         *  A recipient MAY combine multiple header fields with the same field
         *  name into one "field-name: field-value" pair, without changing the
         *  semantics of the message, by appending each subsequent field value to
         *  the combined field value in order, separated by a comma.  The order
         *  in which header fields with the same field name are received is
         *  therefore significant to the interpretation of the combined field
         *  value; a proxy MUST NOT change the order of these field values when
         *  forwarding a message.
         *
         * @param header [HeaderName] the header to check
         * @return [Boolean] true if it is a single value, false otherwise
         */
        fun collapse(header: HeaderName, values: HeaderValues) =
            values.joinToString(COLLAPSE_SEPARATOR[header] ?: ", ")

        fun isCollapsible(header: String) = isCollapsible(HeaderName(header))
        fun isSingleValue(header: String) = isSingleValue(HeaderName(header))
        fun collapse(header: String, values: HeaderValues) = collapse(HeaderName(header), values)

        /**
         * Creates a valid Headers from the [pairs] map, applying the rules defined by the RFCs.
         *
         * @return [Headers]
         */
        fun from(pairs: Collection<Pair<String, Any>>): Headers {
            return pairs.fold(Headers()) { result, entry ->
                // The issue here is that connection.headerFields is typed as Map<String, List<String>> but in fact is
                //   a Map<String?, List<String>> and thus needs this cast here or it will break as an
                //   java.lang.IllegalArgumentException: Parameter specified as non-null is null
                //
                val key = (entry.first as String?).orEmpty().ifBlank { null } ?: return@fold result
                val value = entry.second

                when (value) {
                    is Collection<*> -> {
                        val values = value.ifEmpty { null } ?: return@fold result
                        result.append(key, values.map { v -> v.toString() })
                    }
                    else -> result.append(key, value.toString())
                }
            }
        }

        fun from(source: Map<out String, Any>): Headers = from(source.entries.map { Pair(it.key, it.value) })
        fun from(vararg pairs: Pair<String, Any>) = from(pairs.toList())

        const val ACCEPT = "Accept"
        const val ACCEPT_ENCODING = "Accept-Encoding"
        const val ACCEPT_LANGUAGE = "Accept-Language"
        const val ACCEPT_TRANSFER_ENCODING = "TE"
        const val AGE = "Age"
        const val AUTHORIZATION = "Authorization"
        const val CONTENT_DISPOSITION = "Content-Disposition"
        const val CONTENT_ENCODING = "Content-Encoding"
        const val CONTENT_LENGTH = "Content-Length"
        const val CONTENT_LOCATION = "Content-Location"
        const val CONTENT_TYPE = "Content-Type"
        const val COOKIE = "Cookie"
        const val EXPECT = "Expect"
        const val EXPIRES = "Expires"
        const val LOCATION = "Location"
        const val SET_COOKIE = "Set-Cookie"
<<<<<<< HEAD
        const val TRANSFER_ENCODING = "Transfer-Encoding"
=======

        /**
         * Below are lookup tables for various functions. The reason these are a map is that
         * - lookup is O(1) instead of O(n) for a list
         * - default value is `null`, making it easy to elvis to a non-null default
         * - no if statements necessary (instead of if(list.contains) { logic } else { logic})
         */

        private val COLLAPSIBLE_HEADERS = mapOf(
            HeaderName(SET_COOKIE) to false
        )

        private val SINGLE_VALUE_HEADERS = mapOf(
            HeaderName(AGE) to true,
            HeaderName(CONTENT_TYPE) to true,
            HeaderName(CONTENT_LENGTH) to true,
            HeaderName(CONTENT_LOCATION) to true,
            HeaderName(EXPECT) to true,
            HeaderName(EXPIRES) to true,
            HeaderName(LOCATION) to true
        )

        private val COLLAPSE_SEPARATOR = mapOf(
            HeaderName(COOKIE) to "; "
        )
>>>>>>> f967919b
    }
}<|MERGE_RESOLUTION|>--- conflicted
+++ resolved
@@ -248,24 +248,8 @@
          * @param header [HeaderName] the header to check
          * @return [Boolean] true if it is a single value, false otherwise
          */
-<<<<<<< HEAD
-        fun isSingleValue(header: HeaderName): Boolean {
-            return when (header) {
-                HeaderName(AGE) -> true
-                HeaderName(CONTENT_ENCODING) -> true
-                HeaderName(CONTENT_LENGTH) -> true
-                HeaderName(CONTENT_LOCATION) -> true
-                HeaderName(CONTENT_TYPE) -> true
-                HeaderName(EXPECT) -> true
-                HeaderName(EXPIRES) -> true
-                HeaderName(LOCATION) -> true
-                else -> false
-            }
-        }
-=======
         fun isSingleValue(header: HeaderName) =
             SINGLE_VALUE_HEADERS[header] ?: false
->>>>>>> f967919b
 
         /**
          * This functions collapses multiple HeaderValues into a single value.
@@ -337,9 +321,7 @@
         const val EXPIRES = "Expires"
         const val LOCATION = "Location"
         const val SET_COOKIE = "Set-Cookie"
-<<<<<<< HEAD
         const val TRANSFER_ENCODING = "Transfer-Encoding"
-=======
 
         /**
          * Below are lookup tables for various functions. The reason these are a map is that
@@ -354,9 +336,10 @@
 
         private val SINGLE_VALUE_HEADERS = mapOf(
             HeaderName(AGE) to true,
-            HeaderName(CONTENT_TYPE) to true,
+            HeaderName(CONTENT_ENCODING) to true,
             HeaderName(CONTENT_LENGTH) to true,
             HeaderName(CONTENT_LOCATION) to true,
+            HeaderName(CONTENT_TYPE) to true,
             HeaderName(EXPECT) to true,
             HeaderName(EXPIRES) to true,
             HeaderName(LOCATION) to true
@@ -365,6 +348,5 @@
         private val COLLAPSE_SEPARATOR = mapOf(
             HeaderName(COOKIE) to "; "
         )
->>>>>>> f967919b
     }
 }