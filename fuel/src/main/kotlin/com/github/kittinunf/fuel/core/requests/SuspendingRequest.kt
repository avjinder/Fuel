package com.github.kittinunf.fuel.core.requests

import com.github.kittinunf.fuel.core.FuelError
import com.github.kittinunf.fuel.core.Request
import com.github.kittinunf.fuel.core.Response
import com.github.kittinunf.result.Result
import com.github.kittinunf.result.mapError
import java.io.InterruptedIOException

class SuspendingRequest(private val request: Request) {
    var interruptCallback: ((Request) -> Unit)? = null
    private val executor by lazy { request.executionOptions }

    suspend fun awaitResult(): Result<Response, FuelError> {
        val modifiedRequest = executor.requestTransformer(request)
        val response = executor.client.awaitRequest(modifiedRequest)

<<<<<<< HEAD
        return Result.of<Response, FuelError> {
            executor.responseTransformer(modifiedRequest, response)
=======
        return Result.of<Response, Exception> {
            request.responseTransformer(modifiedRequest, response)
>>>>>>> 2ae065cf
        }.mapError { e ->
            val error = e as? FuelError ?: FuelError(e)
            if (error.exception as? InterruptedIOException != null) {
                interruptCallback?.invoke(request)
            }
            error
        }
    }
}<|MERGE_RESOLUTION|>--- conflicted
+++ resolved
@@ -15,13 +15,9 @@
         val modifiedRequest = executor.requestTransformer(request)
         val response = executor.client.awaitRequest(modifiedRequest)
 
-<<<<<<< HEAD
-        return Result.of<Response, FuelError> {
-            executor.responseTransformer(modifiedRequest, response)
-=======
         return Result.of<Response, Exception> {
             request.responseTransformer(modifiedRequest, response)
->>>>>>> 2ae065cf
+
         }.mapError { e ->
             val error = e as? FuelError ?: FuelError(e)
             if (error.exception as? InterruptedIOException != null) {
