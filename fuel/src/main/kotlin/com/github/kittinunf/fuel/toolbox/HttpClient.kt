package com.github.kittinunf.fuel.toolbox

import com.github.kittinunf.fuel.Fuel
<<<<<<< HEAD
import com.github.kittinunf.fuel.core.*
=======
import com.github.kittinunf.fuel.core.Client
import com.github.kittinunf.fuel.core.FuelError
import com.github.kittinunf.fuel.core.Method
import com.github.kittinunf.fuel.core.Request
import com.github.kittinunf.fuel.core.Response
>>>>>>> ad3e014a
import java.io.BufferedOutputStream
import java.io.ByteArrayInputStream
import java.io.IOException
import java.net.HttpURLConnection
import java.net.Proxy
import java.net.URLConnection
import java.util.zip.GZIPInputStream
import javax.net.ssl.HttpsURLConnection
import kotlin.coroutines.resume
import kotlin.coroutines.resumeWithException
import kotlin.coroutines.suspendCoroutine

internal class HttpClient(private val proxy: Proxy? = null) : Client {
    override fun executeRequest(request: Request): Response {
        try {
            return doRequest(request)
        } catch (exception: Exception) {
            throw FuelError(exception, ByteArray(0), Response(request.url))
        } finally {
            //As per Android documentation, a connection that is not explicitly disconnected
            //will be pooled and reused!  So, don't close it as we need inputStream later!
            //connection.disconnect()
        }
    }

    override suspend fun awaitRequest(request: Request): Response = suspendCoroutine { continuation ->
        try {
            continuation.resume(doRequest(request))
        } catch (exception: Exception) {
            continuation.resumeWithException(exception as? FuelError
                    ?: FuelError(exception, ByteArray(0), Response(request.url)))
        }
    }

    @Throws
    private fun doRequest(request: Request): Response {
        val connection = establishConnection(request) as HttpURLConnection
        connection.apply {
            connectTimeout = Fuel.testConfiguration.coerceTimeout(request.timeoutInMillisecond)
            readTimeout = Fuel.testConfiguration.coerceTimeoutRead(request.timeoutReadInMillisecond)
            doInput = true
            useCaches = false
            requestMethod = if (request.method == Method.PATCH) Method.POST.value else request.method.value
            instanceFollowRedirects = false

            for ((key, value) in request.headers) {
                setRequestProperty(key, value)
            }

            if (request.method == Method.PATCH) {
                setRequestProperty("X-HTTP-Method-Override", "PATCH")
            }

            setDoOutput(connection, request.method)
            setBodyIfDoOutput(connection, request)
        }

        val contentEncoding = connection.contentEncoding ?: ""

        return Response(
                url = request.url,
                headers = connection.headerFields.filterKeys { it != null },
                contentLength = connection.contentLength.toLong(),
                statusCode = connection.responseCode,
                responseMessage = connection.responseMessage.orEmpty(),
                dataStream = try {
                    val stream = connection.errorStream ?: connection.inputStream
                    if (contentEncoding.compareTo("gzip", true) == 0) GZIPInputStream(stream) else stream
                } catch (exception: IOException) {
                    try {
                        connection.errorStream ?: connection.inputStream?.close()
                    } catch (exception: IOException) {
                    }
                    ByteArrayInputStream(ByteArray(0))
                }
        )
    }

    private fun establishConnection(request: Request): URLConnection {
        val urlConnection = if (proxy != null) request.url.openConnection(proxy) else request.url.openConnection()
        return if (request.url.protocol == "https") {
            (urlConnection as HttpsURLConnection).apply {
                sslSocketFactory = request.socketFactory
                hostnameVerifier = request.hostnameVerifier
            }
        } else {
            urlConnection as HttpURLConnection
        }
    }

    private fun setBodyIfDoOutput(connection: HttpURLConnection, request: Request) {
        val bodyCallback = request.bodyCallback
        if (bodyCallback != null && connection.doOutput) {
            val contentLength = bodyCallback(request, null, 0)

            if (request.type == Request.Type.UPLOAD)
                connection.setFixedLengthStreamingMode(contentLength.toInt())

            BufferedOutputStream(connection.outputStream).use {
                bodyCallback(request, it, contentLength)
            }
        }
    }

    private fun setDoOutput(connection: HttpURLConnection, method: Method) = when (method) {
<<<<<<< HEAD
        Method.HEAD -> connection.doOutput = false
        Method.GET, Method.DELETE, Method.POST, Method.PUT, Method.PATCH -> connection.doOutput = true
=======
        Method.GET, Method.HEAD, Method.OPTIONS, Method.TRACE -> connection.doOutput = false
        Method.DELETE, Method.POST, Method.PUT, Method.PATCH -> connection.doOutput = true
>>>>>>> ad3e014a
    }
}<|MERGE_RESOLUTION|>--- conflicted
+++ resolved
@@ -1,15 +1,11 @@
 package com.github.kittinunf.fuel.toolbox
 
 import com.github.kittinunf.fuel.Fuel
-<<<<<<< HEAD
-import com.github.kittinunf.fuel.core.*
-=======
 import com.github.kittinunf.fuel.core.Client
 import com.github.kittinunf.fuel.core.FuelError
 import com.github.kittinunf.fuel.core.Method
 import com.github.kittinunf.fuel.core.Request
 import com.github.kittinunf.fuel.core.Response
->>>>>>> ad3e014a
 import java.io.BufferedOutputStream
 import java.io.ByteArrayInputStream
 import java.io.IOException
@@ -115,12 +111,8 @@
     }
 
     private fun setDoOutput(connection: HttpURLConnection, method: Method) = when (method) {
-<<<<<<< HEAD
-        Method.HEAD -> connection.doOutput = false
+        Method.HEAD, Method.OPTIONS, Method.TRACE -> connection.doOutput = false
         Method.GET, Method.DELETE, Method.POST, Method.PUT, Method.PATCH -> connection.doOutput = true
-=======
-        Method.GET, Method.HEAD, Method.OPTIONS, Method.TRACE -> connection.doOutput = false
-        Method.DELETE, Method.POST, Method.PUT, Method.PATCH -> connection.doOutput = true
->>>>>>> ad3e014a
+
     }
 }