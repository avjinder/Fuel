package com.github.kittinunf.fuel.toolbox

import com.github.kittinunf.fuel.Fuel
import com.github.kittinunf.fuel.core.Client
import com.github.kittinunf.fuel.core.DefaultBody
import com.github.kittinunf.fuel.core.FuelError
import com.github.kittinunf.fuel.core.FuelManager
import com.github.kittinunf.fuel.core.HeaderName
import com.github.kittinunf.fuel.core.HeaderValues
import com.github.kittinunf.fuel.core.Headers
import com.github.kittinunf.fuel.core.Method
import com.github.kittinunf.fuel.core.Request
import com.github.kittinunf.fuel.core.Response
import com.github.kittinunf.fuel.util.ProgressInputStream
import com.github.kittinunf.fuel.util.ProgressOutputStream
import java.io.BufferedInputStream
import java.io.ByteArrayInputStream
import java.io.IOException
import java.io.InputStream
import java.net.HttpURLConnection
import java.net.Proxy
import java.net.URLConnection
import java.util.zip.GZIPInputStream
import java.util.zip.InflaterInputStream
import javax.net.ssl.HttpsURLConnection
import kotlin.coroutines.resume
import kotlin.coroutines.resumeWithException
import kotlin.coroutines.suspendCoroutine

internal class HttpClient(
    private val proxy: Proxy? = null,
    var useHttpCache: Boolean = true,
    var decodeContent: Boolean = true
) : Client {
    override fun executeRequest(request: Request): Response {
        return try {
            doRequest(request)
        } catch (exception: Exception) {
            throw FuelError(exception, ByteArray(0), Response(request.url))
        } finally {
            // As per Android documentation, a connection that is not explicitly disconnected
            // will be pooled and reused!  So, don't close it as we need inputStream later!
            // connection.disconnect()
        }
    }

    override suspend fun awaitRequest(request: Request): Response = suspendCoroutine { continuation ->
        try {
            continuation.resume(doRequest(request))
        } catch (exception: Exception) {
            continuation.resumeWithException(exception as? FuelError
                ?: FuelError(exception, ByteArray(0), Response(request.url)))
        }
    }

    @Throws
    private fun doRequest(request: Request): Response {
        val connection = establishConnection(request) as HttpURLConnection
        connection.apply {
            connectTimeout = Fuel.testConfiguration.coerceTimeout(request.timeoutInMillisecond)
            readTimeout = Fuel.testConfiguration.coerceTimeoutRead(request.timeoutReadInMillisecond)
            requestMethod = HttpClient.coerceMethod(request.method).value
            doInput = true
            useCaches = request.useHttpCache ?: useHttpCache
            instanceFollowRedirects = false

            request.headers.transformIterate(
                { key, values -> setRequestProperty(key, values) },
                { key, value -> addRequestProperty(key, value) }
            )

            // By default, the Android implementation of HttpURLConnection requests that servers use gzip compression
            //   and it automatically decompresses the data for callers of URLConnection.getInputStream().
            //   The Content-Encoding and Content-Length response headers are cleared in this case. Gzip compression can
            //   be disabled by setting the acceptable encodings in the request header:
            //
            //      .header(Headers.ACCEPT_ENCODING, "identity")
            //
            // However, on the JVM, this behaviour might be different. Content-Encoding SHOULD NOT be used, in HTTP/1x
            //  to act as Transfer Encoding. In HTTP/2, Transfer-Encoding is not part of the Connection field and should
            //  not be injected here. HttpURLConnection is only HTTP/1x, whereas Java 9 introduces a new HttpClient for
            //  HTTP/2.
            //
            // This adds the TE header for HTTP/1 connections, and automatically decodes it using decodeTransfer.

            // The TE (Accept Transfer Encoding) can only be one of these, should match decodeTransfer.
            setRequestProperty(
                Headers.ACCEPT_TRANSFER_ENCODING,
                Headers.collapse(HeaderName(Headers.ACCEPT_TRANSFER_ENCODING), SUPPORTED_DECODING)
            )

            // The underlying HttpURLConnection does not support PATCH.
            if (request.method == Method.PATCH) {
                setRequestProperty("X-HTTP-Method-Override", Method.PATCH.value)
            }

            setDoOutput(connection, request.method)
            setBodyIfDoOutput(connection, request)
        }

        val headers = Headers.from(connection.headerFields)
        val transferEncoding = headers[Headers.TRANSFER_ENCODING].flatMap { it.split(',') }.map { it.trim() }
        val contentEncoding = headers[Headers.CONTENT_ENCODING].lastOrNull()
        var contentLength = headers[Headers.CONTENT_LENGTH].lastOrNull()?.toLong()
        val shouldDecode = (request.decodeContent ?: decodeContent) && contentEncoding != null && contentEncoding != "identity"

        if (shouldDecode) {
            // `decodeContent` decodes the response, so the final response has no more `Content-Encoding`
            headers.remove(Headers.CONTENT_ENCODING)

            // URLConnection.getContentLength() returns the number of bytes transmitted and cannot be used to predict
            // how many bytes can be read from URLConnection.getInputStream() for compressed streams. Therefore if the
            // stream will be decoded, the length becomes unknown
            //
            headers.remove(Headers.CONTENT_LENGTH)

            contentLength = null
        }

        // `decodeTransfer` decodes the response, so the final response has no more Transfer-Encoding
        headers.remove(Headers.TRANSFER_ENCODING)

<<<<<<< HEAD
        // [RFC 7230, 3.3.2](https://tools.ietf.org/html/rfc7230#section-3.3.2)
        //
        // When a message does not have a Transfer-Encoding header field, a
        //   Content-Length header field can provide the anticipated size, as a
        //   decimal number of octets, for a potential payload body.
        //
        //   A sender MUST NOT send a Content-Length header field in any message
        //   that contains a Transfer-Encoding header field.
        //
        // [RFC 7230, 3.3.3](https://tools.ietf.org/html/rfc7230#section-3.3.3)
        //
        // Any 2xx (Successful) response to a CONNECT request implies that
        //   the connection will become a tunnel immediately after the empty
        //   line that concludes the header fields.  A client MUST ignore any
        //   Content-Length or Transfer-Encoding header fields received in
        //   such a message.
        //
        if (transferEncoding.any { encoding -> encoding.isNotBlank() && encoding != "identity" }) {
            headers.remove(Headers.CONTENT_LENGTH)
            contentLength = -1
        }

=======
        // The input and output streams returned by connection are not buffered. In order to give consistent progress
        // reporting, by means of flushing, the input stream here is buffered.
>>>>>>> e6e3eb3a
        return Response(
            url = request.url,
            headers = headers,
            contentLength = contentLength ?: -1,
            statusCode = connection.responseCode,
            responseMessage = connection.responseMessage.orEmpty(),
            body = DefaultBody.from(
                {
                    ProgressInputStream(
                        decodeContent(
                            stream = decodeTransfer(safeDataStream(connection), transferEncoding),
                            encoding = contentEncoding,
                            shouldDecode = shouldDecode
                        ),
                        onProgress = { readBytes ->
                            request.responseProgress(readBytes, contentLength ?: readBytes)
                        }
                    ).buffered(FuelManager.progressBufferSize)
                },
                { contentLength ?: -1 }
            )
        )
    }

    private fun safeDataStream(connection: HttpURLConnection): InputStream? {
        return try {
            (connection.errorStream ?: connection.inputStream) ?.let { BufferedInputStream(it) }
        } catch (exception: IOException) {
            // Stream error
            try { (connection.errorStream ?: connection.inputStream).close() } catch (_: IOException) {}
            ByteArrayInputStream(exception.message?.toByteArray() ?: ByteArray(0))
        }
    }

    private fun decodeTransfer(stream: InputStream?, encodings: HeaderValues): InputStream {
        // No data stream
        if (stream == null) {
            return ByteArrayInputStream(ByteArray(0))
        }

        if (encodings.isEmpty()) {
            return stream
        }

        val encoding = encodings.first()
        return decodeTransfer(decode(stream, encoding), encodings.toList().drop(1))
    }

    private fun decodeContent(stream: InputStream, encoding: String?, shouldDecode: Boolean): InputStream {
        if (!shouldDecode || encoding.isNullOrBlank()) {
            return stream
        }

        return decode(stream, encoding)
    }

    private fun decode(stream: InputStream, encoding: String): InputStream {
        return when (encoding) {
            "gzip" -> GZIPInputStream(stream)
            "deflate" -> InflaterInputStream(stream)
            "identity" -> stream
            // the underlying HttpClient handles chunked, but does not remove the Transfer-Encoding Header
            "chunked" -> stream
            "" -> stream
            else -> throw UnsupportedOperationException("Decoding $encoding is not supported. $SUPPORTED_DECODING are.")
        }
    }

    private fun establishConnection(request: Request): URLConnection {
        val urlConnection = if (proxy != null) request.url.openConnection(proxy) else request.url.openConnection()
        return if (request.url.protocol == "https") {
            (urlConnection as HttpsURLConnection).apply {
                sslSocketFactory = request.socketFactory
                hostnameVerifier = request.hostnameVerifier
            }
        } else {
            urlConnection as HttpURLConnection
        }
    }

    private fun setBodyIfDoOutput(connection: HttpURLConnection, request: Request) {
        val body = request.body
        if (!connection.doOutput || body.isEmpty()) {
            return
        }

        val contentLength = body.length
        if (contentLength != null && contentLength != -1L) {
            // The content has a known length, so no need to chunk
            connection.setFixedLengthStreamingMode(contentLength.toLong())
        } else {
            // The content doesn't have a known length, so turn it into chunked
            connection.setChunkedStreamingMode(4096)
        }

        val totalBytes = if ((contentLength ?: -1L).toLong() > 0) { contentLength!!.toLong() } else { null }

        // The input and output streams returned by connection are not buffered. In order to give consistent progress
        // reporting, by means of flushing, the output stream here is buffered.
        body.writeTo(
            ProgressOutputStream(
                connection.outputStream,
                onProgress = { writtenBytes ->
                    request.requestProgress(writtenBytes, totalBytes ?: writtenBytes)
                }
            ).buffered(FuelManager.progressBufferSize)
        )

        connection.outputStream.flush()
    }

    private fun setDoOutput(connection: HttpURLConnection, method: Method) = when (method) {
        Method.GET, Method.HEAD, Method.OPTIONS, Method.TRACE -> connection.doOutput = false
        Method.DELETE, Method.POST, Method.PUT, Method.PATCH -> connection.doOutput = true
    }

    companion object {
        val SUPPORTED_DECODING = listOf("gzip", "deflate; q=0.5")

        private fun coerceMethod(method: Method) = if (method == Method.PATCH) Method.POST else method
    }
}<|MERGE_RESOLUTION|>--- conflicted
+++ resolved
@@ -120,7 +120,6 @@
         // `decodeTransfer` decodes the response, so the final response has no more Transfer-Encoding
         headers.remove(Headers.TRANSFER_ENCODING)
 
-<<<<<<< HEAD
         // [RFC 7230, 3.3.2](https://tools.ietf.org/html/rfc7230#section-3.3.2)
         //
         // When a message does not have a Transfer-Encoding header field, a
@@ -143,10 +142,8 @@
             contentLength = -1
         }
 
-=======
         // The input and output streams returned by connection are not buffered. In order to give consistent progress
         // reporting, by means of flushing, the input stream here is buffered.
->>>>>>> e6e3eb3a
         return Response(
             url = request.url,
             headers = headers,
@@ -208,7 +205,7 @@
             "gzip" -> GZIPInputStream(stream)
             "deflate" -> InflaterInputStream(stream)
             "identity" -> stream
-            // the underlying HttpClient handles chunked, but does not remove the Transfer-Encoding Header
+            // The underlying HttpClient handles chunked, but does not remove the Transfer-Encoding Header
             "chunked" -> stream
             "" -> stream
             else -> throw UnsupportedOperationException("Decoding $encoding is not supported. $SUPPORTED_DECODING are.")
