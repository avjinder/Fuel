package com.github.kittinunf.fuel.core.requests

import com.github.kittinunf.fuel.core.FuelError
import com.github.kittinunf.fuel.core.Request
import com.github.kittinunf.fuel.core.Response
import java.io.InterruptedIOException
import java.util.concurrent.Callable

internal open class TaskRequest(internal val request: Request) : Callable<Response> {
    var interruptCallback: ((Request) -> Unit)? = null

    override fun call(): Response = try {
<<<<<<< HEAD
        val modifiedRequest = request.requestInterceptor.invoke(request)
        request.responseInterceptor.invoke(modifiedRequest, request.client.executeRequest(modifiedRequest))
=======
        val modifiedRequest = request.requestTransformer.invoke(request)
        request.responseTransformer.invoke(modifiedRequest, request.client.executeRequest(modifiedRequest))
>>>>>>> df0a50ec
    } catch (error: FuelError) {
        if (error.exception as? InterruptedIOException != null) {
            interruptCallback?.invoke(request)
        }
        throw error
    } catch (exception: Exception) {
        throw FuelError(exception)
    }
}<|MERGE_RESOLUTION|>--- conflicted
+++ resolved
@@ -10,13 +10,8 @@
     var interruptCallback: ((Request) -> Unit)? = null
 
     override fun call(): Response = try {
-<<<<<<< HEAD
-        val modifiedRequest = request.requestInterceptor.invoke(request)
-        request.responseInterceptor.invoke(modifiedRequest, request.client.executeRequest(modifiedRequest))
-=======
         val modifiedRequest = request.requestTransformer.invoke(request)
         request.responseTransformer.invoke(modifiedRequest, request.client.executeRequest(modifiedRequest))
->>>>>>> df0a50ec
     } catch (error: FuelError) {
         if (error.exception as? InterruptedIOException != null) {
             interruptCallback?.invoke(request)
