import com.fasterxml.jackson.databind.JsonMappingException
import com.fasterxml.jackson.module.kotlin.jacksonObjectMapper
import com.fasterxml.jackson.module.kotlin.readValue
import com.github.kittinunf.fuel.Fuel
import com.github.kittinunf.fuel.core.FuelManager
import com.github.kittinunf.fuel.core.HttpException
import com.github.kittinunf.fuel.core.ResponseDeserializable
import kotlinx.coroutines.experimental.runBlocking
import org.junit.Assert.assertNotNull
import org.junit.Assert.assertTrue
import org.junit.Assert.fail
import org.junit.Test

class CoroutinesTest {

    init {
        FuelManager.instance.basePath = "https://httpbin.org"
        Fuel.testMode {
            timeout = 30000
        }
    }

    @Test
    fun testAwaitResponseSuccess() = runBlocking {
        try {
<<<<<<< HEAD
            Fuel.get("/not/found/address").awaitStringResponse()
            fail("This test should fail due to status code 404")
=======
            Fuel.get("/ip").awaitByteArrayResponse().third.fold({ data ->
                assertTrue(data.isNotEmpty())
            }, { error ->
                fail("This test should pass but got an error: ${error.message}")
            })
        } catch (exception: Exception) {
            fail("When using awaitByteArrayResponse errors should be folded instead of thrown.")
        }
    }

    @Test
    fun testAwaitResponseErrorDueToNetwork() = runBlocking {
        try {
            Fuel.get("/invalid/url").awaitByteArrayResponse().third.fold({
                fail("This test should fail due to HTTP status code.")
            }, { error ->
                assertTrue(error.exception is HttpException)
                assertTrue(error.message!!.contains("HTTP Exception 404"))
            })
>>>>>>> e19b7dde
        } catch (exception: HttpException) {
            fail("When using awaitByteArrayResponse errors should be folded instead of thrown.")
        }
    }

    @Test
<<<<<<< HEAD
    fun testItCanAwaitString() = runBlocking {
        Fuel.get("/uuid").awaitStringResponse().third
                .fold({ data ->
                    assertTrue(data.isNotEmpty())
                    assertTrue(data.contains("uuid"))
                }, { error ->
                    fail("This test should pass but got an error: ${error.message}")
                })
=======
    fun testAwaitStringResponseSuccess() = runBlocking {
        try {
            Fuel.get("/uuid").awaitStringResponse().third.fold({ data ->
                assertTrue(data.isNotEmpty())
                assertTrue(data.contains("uuid"))
            }, { error ->
                fail("This test should pass but got an error: ${error.message}")
            })
        } catch (exception: Exception) {
            fail("When using awaitString errors should be folded instead of thrown.")
        }
>>>>>>> e19b7dde
    }

    @Test
    fun testAwaitObjectResponse() = runBlocking {
        Fuel.get("/uuid").awaitObjectResponse(UUIDResponseDeserializer).third.fold({ data ->
            assertTrue(data.uuid.isNotEmpty())
        }, { error ->
            fail("This test should pass but got an error: ${error.message}")
        })
    }

    @Test
    fun testAwaitStringResponseDoesNotThrowException() = runBlocking {
        try {
            Fuel.get("/not/found/address").awaitStringResponse().third.fold({
                fail("This should not be called")
            }, {

            })
        } catch (exception: Exception) {
            fail("This test should fail as exception should be caught")
        }
    }

    @Test
    fun testAwaitForByteArrayResult() = runBlocking {
        Fuel.get("/ip").awaitByteArrayResult().fold({ data ->
            assertTrue(data.isNotEmpty())
        }, { error ->
            fail("This test should pass but got an error: ${error.message}")
        })
    }

    @Test
    fun testAwaitStringResultErrorDueToNetwork() = runBlocking {
        try {
            Fuel.get("/not/found/address").awaitStringResult().fold({
                fail("This test should fail due to HTTP status code.")
            }, { error ->
                assertTrue(error.exception is HttpException)
                assertTrue(error.message.orEmpty().contains("HTTP Exception 404"))
            })
        } catch (exception: HttpException) {
            fail("When using awaitString errors should be folded instead of thrown.")
        }
    }

    @Test
<<<<<<< HEAD
    fun testItCanAwaitAnyObject() = runBlocking {
        Fuel.get("/uuid").awaitObjectResponse(UUIDResponseDeserializer).third
                .fold({ data ->
                    assertTrue(data.uuid.isNotEmpty())
                }, { error ->
                    fail("This test should pass but got an error: ${error.message}")
                })
    }

    @Test
    fun testItCanAwaitForObjectResult() = runBlocking {
        assertTrue(Fuel.get("/uuid").awaitForObject(UUIDResponseDeserializer).uuid.isNotEmpty())
    }

    @Test
    fun testItCanAwaitResponseResult() = runBlocking {
        assertTrue(Fuel.get("/uuid").awaitForByteArray().isNotEmpty())
    }

    @Test
    fun testItCanAwaitForStringResult() = runBlocking {
        assertTrue(Fuel.get("/uuid").awaitForString().isNotEmpty())
=======
    fun testItCanAwaitStringResult() = runBlocking {
        Fuel.get("/uuid").awaitStringResult().fold({ data ->
            assertTrue(data.isNotEmpty())
            assertTrue(data.contains("uuid"))
        }, { error ->
            fail("This test should pass but got an error: ${error.message}")
        })
    }

    @Test
    fun testAwaitForObjectResultCatchesError() = runBlocking {
        try {
            Fuel.get("/error/404").awaitObjectResult(UUIDResponseDeserializer).fold({ _ ->
                fail("This is an error case!")
            }, { error ->
                assertTrue(error.exception is HttpException)
            })
        } catch (exception: Exception) {
            fail("When using awaitSafelyObjectResult errors should be folded instead of thrown.")
        }
    }

    @Test
    fun testAwaitForObjectResultCatchesDeserializeError() = runBlocking {
        try {
            Fuel.get("/ip").awaitObjectResult(UUIDResponseDeserializer).fold({ _ ->
                fail("This is an error case!")

            }, { error ->
                assertNotNull(error)
                assertTrue(error.exception is JsonMappingException)
            })
        } catch (exception: Exception) {
            fail("When using awaitSafelyObjectResult errors should be folded instead of thrown.")
        }
    }

    @Test
    fun testItCanAwaitByteArray() = runBlocking {
        assertTrue(Fuel.get("/uuid").awaitByteArray().isNotEmpty())
    }

    @Test
    fun testAwaitResponseResultSuccess() = runBlocking {
        try {
            val data = Fuel.get("/uuid").awaitByteArray()
            assertTrue(data.isNotEmpty())
        } catch (exception: Exception) {
            fail("This test should pass but got an exception: ${exception.message}")
        }
>>>>>>> e19b7dde
    }

    @Test
    fun testItCanAwaitForStringResultCanThrowException() = runBlocking {
        try {
<<<<<<< HEAD
            Fuel.get("/error/404").awaitForString()
=======
            Fuel.get("/error/404").awaitString()
>>>>>>> e19b7dde
            fail("This test should fail due to status code 404")
        } catch (exception: Exception) {
            assertNotNull(exception)
        }
    }

    @Test
<<<<<<< HEAD
    fun testAwaitSafelyPassesObject() = runBlocking {
        Fuel.get("/uuid").awaitForObjectResult(UUIDResponseDeserializer)
                .fold({ data ->
                    assertTrue(data.uuid.isNotEmpty())
                }, { error ->
                    fail("This test should pass but got an error: ${error.message}")
                })
=======
    fun testAwaitStringResultSuccess() = runBlocking {
        try {
            val data = Fuel.get("/uuid").awaitString()
            assertTrue(data.contains("uuid"))
        } catch (exception: Exception) {
            fail("This test should pass but got an exception: ${exception.message}")
        }
    }

    @Test
    fun testItCanAwaitForObject() = runBlocking {
        assertTrue(Fuel.get("/uuid").awaitObject(UUIDResponseDeserializer).uuid.isNotEmpty())
>>>>>>> e19b7dde
    }

    @Test
    fun testAwaitObjectResultSuccess() = runBlocking {
        try {
<<<<<<< HEAD
            Fuel.get("/error/404").awaitForObjectResult(UUIDResponseDeserializer)
                    .fold({ _ ->
                        fail("This is an error case!")
                    }, { error ->
                        assertTrue( error.exception is HttpException)
                    })
        } catch (e: Exception) {
            fail("this should have been caught")
=======
            val data = Fuel.get("/uuid").awaitObject(UUIDResponseDeserializer)
            assertTrue(data.uuid.isNotEmpty())
        } catch (exception: Exception) {
            fail("This test should pass but got an exception: ${exception.message}")
>>>>>>> e19b7dde
        }
    }

    @Test
<<<<<<< HEAD
    fun testAwaitSafelyCatchesDeserializeError() = runBlocking {
        try {
            Fuel.get("/ip").awaitForObjectResult(UUIDResponseDeserializer)
                    .fold({ _ ->
                        fail("This is an error case!")
                    }, { error ->
                        assertNotNull(error)
                    })
        } catch (e: Exception) {
            fail("this should have been caught")
=======
    fun testAwaitObjectResultExceptionDueToNetwork() = runBlocking {
        try {
            Fuel.get("/some/invalid/path").awaitObject(UUIDResponseDeserializer)
            fail("This test should raise an exception due to invalid URL")
        } catch (exception: Exception) {
            assertTrue(exception.message.orEmpty().contains("404"))
>>>>>>> e19b7dde
        }
    }

    private data class UUIDResponse(val uuid: String)

    private object UUIDResponseDeserializer : ResponseDeserializable<UUIDResponse> {
        override fun deserialize(content: String) =
                jacksonObjectMapper().readValue<UUIDResponse>(content)
    }
}
<|MERGE_RESOLUTION|>--- conflicted
+++ resolved
@@ -23,10 +23,6 @@
     @Test
     fun testAwaitResponseSuccess() = runBlocking {
         try {
-<<<<<<< HEAD
-            Fuel.get("/not/found/address").awaitStringResponse()
-            fail("This test should fail due to status code 404")
-=======
             Fuel.get("/ip").awaitByteArrayResponse().third.fold({ data ->
                 assertTrue(data.isNotEmpty())
             }, { error ->
@@ -46,23 +42,12 @@
                 assertTrue(error.exception is HttpException)
                 assertTrue(error.message!!.contains("HTTP Exception 404"))
             })
->>>>>>> e19b7dde
         } catch (exception: HttpException) {
             fail("When using awaitByteArrayResponse errors should be folded instead of thrown.")
         }
     }
 
     @Test
-<<<<<<< HEAD
-    fun testItCanAwaitString() = runBlocking {
-        Fuel.get("/uuid").awaitStringResponse().third
-                .fold({ data ->
-                    assertTrue(data.isNotEmpty())
-                    assertTrue(data.contains("uuid"))
-                }, { error ->
-                    fail("This test should pass but got an error: ${error.message}")
-                })
-=======
     fun testAwaitStringResponseSuccess() = runBlocking {
         try {
             Fuel.get("/uuid").awaitStringResponse().third.fold({ data ->
@@ -74,7 +59,6 @@
         } catch (exception: Exception) {
             fail("When using awaitString errors should be folded instead of thrown.")
         }
->>>>>>> e19b7dde
     }
 
     @Test
@@ -123,30 +107,6 @@
     }
 
     @Test
-<<<<<<< HEAD
-    fun testItCanAwaitAnyObject() = runBlocking {
-        Fuel.get("/uuid").awaitObjectResponse(UUIDResponseDeserializer).third
-                .fold({ data ->
-                    assertTrue(data.uuid.isNotEmpty())
-                }, { error ->
-                    fail("This test should pass but got an error: ${error.message}")
-                })
-    }
-
-    @Test
-    fun testItCanAwaitForObjectResult() = runBlocking {
-        assertTrue(Fuel.get("/uuid").awaitForObject(UUIDResponseDeserializer).uuid.isNotEmpty())
-    }
-
-    @Test
-    fun testItCanAwaitResponseResult() = runBlocking {
-        assertTrue(Fuel.get("/uuid").awaitForByteArray().isNotEmpty())
-    }
-
-    @Test
-    fun testItCanAwaitForStringResult() = runBlocking {
-        assertTrue(Fuel.get("/uuid").awaitForString().isNotEmpty())
-=======
     fun testItCanAwaitStringResult() = runBlocking {
         Fuel.get("/uuid").awaitStringResult().fold({ data ->
             assertTrue(data.isNotEmpty())
@@ -197,17 +157,12 @@
         } catch (exception: Exception) {
             fail("This test should pass but got an exception: ${exception.message}")
         }
->>>>>>> e19b7dde
     }
 
     @Test
     fun testItCanAwaitForStringResultCanThrowException() = runBlocking {
         try {
-<<<<<<< HEAD
-            Fuel.get("/error/404").awaitForString()
-=======
             Fuel.get("/error/404").awaitString()
->>>>>>> e19b7dde
             fail("This test should fail due to status code 404")
         } catch (exception: Exception) {
             assertNotNull(exception)
@@ -215,15 +170,6 @@
     }
 
     @Test
-<<<<<<< HEAD
-    fun testAwaitSafelyPassesObject() = runBlocking {
-        Fuel.get("/uuid").awaitForObjectResult(UUIDResponseDeserializer)
-                .fold({ data ->
-                    assertTrue(data.uuid.isNotEmpty())
-                }, { error ->
-                    fail("This test should pass but got an error: ${error.message}")
-                })
-=======
     fun testAwaitStringResultSuccess() = runBlocking {
         try {
             val data = Fuel.get("/uuid").awaitString()
@@ -236,50 +182,25 @@
     @Test
     fun testItCanAwaitForObject() = runBlocking {
         assertTrue(Fuel.get("/uuid").awaitObject(UUIDResponseDeserializer).uuid.isNotEmpty())
->>>>>>> e19b7dde
     }
 
     @Test
     fun testAwaitObjectResultSuccess() = runBlocking {
         try {
-<<<<<<< HEAD
-            Fuel.get("/error/404").awaitForObjectResult(UUIDResponseDeserializer)
-                    .fold({ _ ->
-                        fail("This is an error case!")
-                    }, { error ->
-                        assertTrue( error.exception is HttpException)
-                    })
-        } catch (e: Exception) {
-            fail("this should have been caught")
-=======
             val data = Fuel.get("/uuid").awaitObject(UUIDResponseDeserializer)
             assertTrue(data.uuid.isNotEmpty())
         } catch (exception: Exception) {
             fail("This test should pass but got an exception: ${exception.message}")
->>>>>>> e19b7dde
-        }
-    }
-
-    @Test
-<<<<<<< HEAD
-    fun testAwaitSafelyCatchesDeserializeError() = runBlocking {
-        try {
-            Fuel.get("/ip").awaitForObjectResult(UUIDResponseDeserializer)
-                    .fold({ _ ->
-                        fail("This is an error case!")
-                    }, { error ->
-                        assertNotNull(error)
-                    })
-        } catch (e: Exception) {
-            fail("this should have been caught")
-=======
+        }
+    }
+
+    @Test
     fun testAwaitObjectResultExceptionDueToNetwork() = runBlocking {
         try {
             Fuel.get("/some/invalid/path").awaitObject(UUIDResponseDeserializer)
             fail("This test should raise an exception due to invalid URL")
         } catch (exception: Exception) {
             assertTrue(exception.message.orEmpty().contains("404"))
->>>>>>> e19b7dde
         }
     }
 
