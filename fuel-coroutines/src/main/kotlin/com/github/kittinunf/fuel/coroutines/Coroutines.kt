import com.github.kittinunf.fuel.core.Deserializable
import com.github.kittinunf.fuel.core.FuelError
import com.github.kittinunf.fuel.core.Request
import com.github.kittinunf.fuel.core.Request.Companion.byteArrayDeserializer
import com.github.kittinunf.fuel.core.Request.Companion.stringDeserializer
import com.github.kittinunf.fuel.core.Response
import com.github.kittinunf.fuel.core.ResponseDeserializable
import com.github.kittinunf.fuel.core.response
import com.github.kittinunf.result.Result
import com.github.kittinunf.result.mapError
import kotlinx.coroutines.experimental.suspendCancellableCoroutine
import java.nio.charset.Charset

private suspend fun <T : Any, U : Deserializable<T>> Request.await(
        deserializable: U
): Triple<Request, Response, Result<T, FuelError>> =
        suspendCancellableCoroutine { continuation ->
            continuation.invokeOnCancellation { cancel() }
            continuation.resume(response(deserializable))
        }

<<<<<<< HEAD
private suspend fun <T : Any, U : Deserializable<T>> Request.awaitResult(
        deserializable: U
): Triple<Request, Response, Result<T, FuelError>> =
        suspendCancellableCoroutine { continuation ->
            continuation.invokeOnCancellation { cancel() }
            response(deserializable) { request: Request, response: Response, result: Result<T, FuelError> ->
                continuation.resume(Triple(request, response, result))
            }
        }

/**
 *
 * Response functions all these return
 *
 * Triple<Request, Response, Result<T, FuelError>>
 *
 */

=======
>>>>>>> e7095ee5
suspend fun Request.awaitResponse(): Triple<Request, Response, Result<ByteArray, FuelError>> =
        awaitResult(byteArrayDeserializer())

suspend fun Request.awaitStringResponse(
        charset: Charset = Charsets.UTF_8
): Triple<Request, Response, Result<String, FuelError>> = awaitResult(stringDeserializer(charset))

<<<<<<< HEAD

/**
 * @note errors throws in deserialization will not be caught and returned as part of the fuel error
 *
 */
suspend fun <U : Any> Request.awaitObjectResponse(
=======
@Deprecated(
        replaceWith = ReplaceWith(
                expression = ".awaitSafelyObjectResult"),
        level = DeprecationLevel.WARNING,
        message = "This function cannot handle exceptions properly which causes API inconsistency.")
@Throws
suspend fun <U : Any> Request.awaitObject(
>>>>>>> e7095ee5
        deserializable: ResponseDeserializable<U>
): Triple<Request, Response, Result<U, FuelError>> = awaitResult(deserializable)

<<<<<<< HEAD

/***
 *
 * Response functions all these return a Type
 *
 *  @return ByteArray if no exceptions are thrown
 */
@Throws
suspend fun Request.awaitForByteArray(): ByteArray = await(byteArrayDeserializer()).third.get()

/**
 *  @note errors thrown in deserialization will not be caught
 *
 *  @return ByteArray if no exceptions are thrown
 */
@Throws
suspend fun Request.awaitForString(charset: Charset = Charsets.UTF_8): String = await(stringDeserializer(charset)).third.get()
=======
@Throws
suspend fun Request.awaitResponseResult(): ByteArray = awaitResponse().third
        .mapError { throw it.exception }
        .get()

@Throws
suspend fun Request.awaitStringResult(
        charset: Charset = Charsets.UTF_8
): String = awaitString(charset).third
        .mapError { throw it.exception }
        .get()
>>>>>>> e7095ee5

/**
 * This function will throw the an exception if an error is thrown either at the HTTP level
 * or during deserialization
 *
 * @param deserializable
 *
 * @return Result object
<<<<<<< HEAD
 */
@Throws
suspend fun <U : Any> Request.awaitForObject(deserializable: ResponseDeserializable<U>): U = await(deserializable).third.get()

/***
 *
 * Response functions all these return a Result
 *
 * @return Result<ByteArray,FuelError>
 */
suspend fun Request.awaitForByteArrayResult(): Result<ByteArray, FuelError> = awaitResponse().third

/**
 *
 * @param charset this is defaults to UTF-8
 *
 * @return Result<String,FuelError>
 */
suspend fun Request.awaitForStringResult(
        charset: Charset = Charsets.UTF_8
): Result<String, FuelError> = awaitStringResponse(charset).third
=======
 * */
@Throws
suspend fun <U : Any> Request.awaitObjectResult(
        deserializable: ResponseDeserializable<U>
): U = await(deserializable).third
        .mapError { throw it.exception }
        .get()
>>>>>>> e7095ee5

/**
 * This function catches both server errors and Deserialization Errors
 *
 * @param deserializable
 *
 * @return Result object
 */
suspend fun <U : Any> Request.awaitForObjectResult(
        deserializable: ResponseDeserializable<U>
): Result<U, FuelError> = try {
    await(deserializable).third
} catch (e: Exception) {
    val fuelError = when (e) {
        is FuelError -> e
        else -> FuelError(e)
    }
    Result.Failure(fuelError)
<<<<<<< HEAD
}

@Deprecated("please use 'awaitForByteArray()'", ReplaceWith("awaitForByteArray()", "deserializable"))
suspend fun Request.awaitResponseResult(): ByteArray = awaitForByteArray()

@Deprecated("please use 'awaitForString()'", ReplaceWith("awaitForString(charset)", "charset"))
suspend fun Request.awaitStringResult(
        charset: Charset = Charsets.UTF_8
): String = awaitForString(charset)

@Deprecated("please use 'awaitForObject(deserializable)'", ReplaceWith("awaitForObject(deserializable)"))
suspend fun <U : Any> Request.awaitObjectResult(
        deserializable: ResponseDeserializable<U>
): U = awaitForObject(deserializable)

@Deprecated("please use 'awaitForObjectResult(deserializable)'", ReplaceWith("awaitForObjectResult(deserializable)"))
suspend fun <U : Any> Request.awaitSafelyObjectResult(
        deserializable: ResponseDeserializable<U>
): Result<U, FuelError> = awaitForObjectResult(deserializable)

@Deprecated("please use 'awaitStringResponse()'", ReplaceWith("awaitStringResponse()"))
suspend fun Request.awaitString(
        charset: Charset = Charsets.UTF_8
): Triple<Request, Response, Result<String, FuelError>> = awaitStringResponse(charset)

@Deprecated("please use 'awaitObjectResponse()'", ReplaceWith("awaitObjectResponse(deserializable)"))
suspend fun <U : Any> Request.awaitObject(
        deserializable: ResponseDeserializable<U>
): Triple<Request, Response, Result<U, FuelError>> = awaitObjectResponse(deserializable)
=======
}
>>>>>>> e7095ee5
<|MERGE_RESOLUTION|>--- conflicted
+++ resolved
@@ -19,27 +19,6 @@
             continuation.resume(response(deserializable))
         }
 
-<<<<<<< HEAD
-private suspend fun <T : Any, U : Deserializable<T>> Request.awaitResult(
-        deserializable: U
-): Triple<Request, Response, Result<T, FuelError>> =
-        suspendCancellableCoroutine { continuation ->
-            continuation.invokeOnCancellation { cancel() }
-            response(deserializable) { request: Request, response: Response, result: Result<T, FuelError> ->
-                continuation.resume(Triple(request, response, result))
-            }
-        }
-
-/**
- *
- * Response functions all these return
- *
- * Triple<Request, Response, Result<T, FuelError>>
- *
- */
-
-=======
->>>>>>> e7095ee5
 suspend fun Request.awaitResponse(): Triple<Request, Response, Result<ByteArray, FuelError>> =
         awaitResult(byteArrayDeserializer())
 
@@ -47,14 +26,10 @@
         charset: Charset = Charsets.UTF_8
 ): Triple<Request, Response, Result<String, FuelError>> = awaitResult(stringDeserializer(charset))
 
-<<<<<<< HEAD
-
 /**
  * @note errors throws in deserialization will not be caught and returned as part of the fuel error
  *
  */
-suspend fun <U : Any> Request.awaitObjectResponse(
-=======
 @Deprecated(
         replaceWith = ReplaceWith(
                 expression = ".awaitSafelyObjectResult"),
@@ -62,11 +37,10 @@
         message = "This function cannot handle exceptions properly which causes API inconsistency.")
 @Throws
 suspend fun <U : Any> Request.awaitObject(
->>>>>>> e7095ee5
         deserializable: ResponseDeserializable<U>
 ): Triple<Request, Response, Result<U, FuelError>> = awaitResult(deserializable)
 
-<<<<<<< HEAD
+
 
 /***
  *
@@ -84,7 +58,8 @@
  */
 @Throws
 suspend fun Request.awaitForString(charset: Charset = Charsets.UTF_8): String = await(stringDeserializer(charset)).third.get()
-=======
+
+
 @Throws
 suspend fun Request.awaitResponseResult(): ByteArray = awaitResponse().third
         .mapError { throw it.exception }
@@ -96,7 +71,7 @@
 ): String = awaitString(charset).third
         .mapError { throw it.exception }
         .get()
->>>>>>> e7095ee5
+
 
 /**
  * This function will throw the an exception if an error is thrown either at the HTTP level
@@ -105,7 +80,6 @@
  * @param deserializable
  *
  * @return Result object
-<<<<<<< HEAD
  */
 @Throws
 suspend fun <U : Any> Request.awaitForObject(deserializable: ResponseDeserializable<U>): U = await(deserializable).third.get()
@@ -127,15 +101,13 @@
 suspend fun Request.awaitForStringResult(
         charset: Charset = Charsets.UTF_8
 ): Result<String, FuelError> = awaitStringResponse(charset).third
-=======
- * */
+
 @Throws
 suspend fun <U : Any> Request.awaitObjectResult(
         deserializable: ResponseDeserializable<U>
 ): U = await(deserializable).third
         .mapError { throw it.exception }
         .get()
->>>>>>> e7095ee5
 
 /**
  * This function catches both server errors and Deserialization Errors
@@ -154,7 +126,6 @@
         else -> FuelError(e)
     }
     Result.Failure(fuelError)
-<<<<<<< HEAD
 }
 
 @Deprecated("please use 'awaitForByteArray()'", ReplaceWith("awaitForByteArray()", "deserializable"))
@@ -183,7 +154,4 @@
 @Deprecated("please use 'awaitObjectResponse()'", ReplaceWith("awaitObjectResponse(deserializable)"))
 suspend fun <U : Any> Request.awaitObject(
         deserializable: ResponseDeserializable<U>
-): Triple<Request, Response, Result<U, FuelError>> = awaitObjectResponse(deserializable)
-=======
-}
->>>>>>> e7095ee5
+): Triple<Request, Response, Result<U, FuelError>> = awaitObjectResponse(deserializable)