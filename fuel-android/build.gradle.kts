dependencies {
    api(project(":fuel"))
    implementation(Kotlin.stdlib)
    testImplementation(RoboElectric.dependency)
    testImplementation(JUnit.dependency)
<<<<<<< HEAD
    testImplementation(MockServer.dependency)
=======
    testCompile(project(":fuel-test"))
>>>>>>> 2ae065cf
}<|MERGE_RESOLUTION|>--- conflicted
+++ resolved
@@ -3,9 +3,5 @@
     implementation(Kotlin.stdlib)
     testImplementation(RoboElectric.dependency)
     testImplementation(JUnit.dependency)
-<<<<<<< HEAD
-    testImplementation(MockServer.dependency)
-=======
     testCompile(project(":fuel-test"))
->>>>>>> 2ae065cf
 }