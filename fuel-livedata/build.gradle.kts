--- conflicted
+++ resolved
@@ -4,9 +4,5 @@
     implementation(Android.Arch.extensions)
     testImplementation(RoboElectric.dependency)
     testImplementation(JUnit.dependency)
-<<<<<<< HEAD
-    testImplementation(MockServer.dependency)
-=======
     testCompile(project(":fuel-test"))
->>>>>>> 2ae065cf
 }