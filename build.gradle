--- conflicted
+++ resolved
@@ -21,11 +21,7 @@
         publish_version = '1.9.0'
 
         //dependencies version
-<<<<<<< HEAD
         kotlin_version = '1.1.4-3'
-=======
-        kotlin_version = '1.1.4-2'
->>>>>>> b77d8e26
         result_version = '1.1.0'
         rxjava_version = '2.1.0'
         archLifecycleVersion = "1.0.0-alpha3"
